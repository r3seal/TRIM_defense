--- conflicted
+++ resolved
@@ -11,7 +11,6 @@
 from sklearn.metrics import mean_squared_error
 from sklearn.model_selection import train_test_split
 from sklearn.base import clone
-<<<<<<< HEAD
 from scipy.optimize import minimize
 from defense import trim_regression, ransac_regression, huber_regression
 from attack import optp_attack, statp_attack
@@ -253,7 +252,8 @@
     # Save results
     df_results.to_csv('poisoning_experiment_results.csv', index=False)
     print("Results saved to poisoning_experiment_results.csv")
-=======
+
+
 from sklearn.preprocessing import StandardScaler
 
 
@@ -393,5 +393,4 @@
         ax.grid(True)
 
     plt.tight_layout(rect=[0, 0, 1, 0.95])
-    plt.show()
->>>>>>> 766e61d8
+    plt.show()